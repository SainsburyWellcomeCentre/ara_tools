function ARAregister(varargin)
% Register sample brain to the ARA and create transform parameters for sparse points
%
% function ARAregister('param1',val1, 'param2',val2, ...)
%
% Purpose
% Register sample brain to the ARA (Allen Reference Atlas) in various ways. 
% This function assumes you have a directory containing your brain in the same
% voxel size as the ARA. You can generate this for instance, by running the
% downsampleAllChannels command from stitchit. This will produce a directory
% called downsampledStacks_25. 
%
% By default this function:
% 1. Registers the ARA template TO the sample.
% 2. Registers the sample to the ARA template.
% 3. If (2) was done, the inverse transform of it is also calculated and applied
%    to both volume images and sparse data.
%
%
% The results are saved to downsampleDir
%
% If no inputs are provided it looks for the default down-sample directory. 
% The ARA to use is infered from the file names in downsampleDir. 
% NOTE: once this function has been run you can transform the sparse points to ARA
%       again simply by running invertExportedSparseFiles from the experiment root dir.
%
%
% Inputs (optional parameter/value pairs)
% 
% 'mult' - An int to multiply the image pixel values: to help fill the
%           histogram for better registration?
% 
% 'adjHistogram' - [bool, default true] whether to fill the histogram with
%                   imadjustn() using default settings (1% pixels are under and over exposed)
% 
% 'downsampleDir' - String defining the directory that contains the downsampled data. 
%                   By default uses value from toolbox YML file (see source code for now).
<<<<<<< HEAD
% 
% 'ara2sample' - [bool, default true] whether to register the ARA to the sample
% 
% 'sample2ara' - [bool, default true] whether to register the sample to the ARA
% 
=======
% 'ara2sample' - [bool, default true] whether to register the ARA to the sample
% 'sample2ara' - [bool, default true] whether to register the sample to the ARA
>>>>>>> 8ed35d40
% 'suppressInvertSample2ara' - [bool. default false] if true, the inverse transform is not
%                            calculated if the sample2ara transform is performed.
%                            You need the inverse transform if you want to go on to 
%                            register sparse points to the ARA. 
<<<<<<< HEAD
% 
% 'elastixParams' - paths to parameter files. By default we use those in ARA_tools/elastix_params/
=======
% 'elastixParams' - paths to parameter files. By default we use those in ARA_tools/elastix_params/
% 'channel' - If missing an interactive selector at the command line appears. If present,
%             channelToRegister should be an integer that corresponds channel IDs embdedded 
%             in downsampled file names. For example: dsXYZ001_25_25_02.tiff is channel 2.
%             NOTE: this input is ignored if only one downsampled file is present. 
>>>>>>> 8ed35d40
%
%
% Outputs
% none
%
%
% For more details see the repository ReadMe file and als see the wiki
% (https://github.com/SainsburyWellcomeCentre/ara_tools/wiki/Example-1-basic-registering). 
%
%
% Examples
% - Run with defaults
% >> ARAregister
%
% - Run with another set of parameter files
% >> ARAregister('elastix_params','ParamBSpline.txt'})
%
% - Run on channel 4
% >> ARAregister('channel',4)
%
%
% Rob Campbell - Basel, 2015
%
% Also see from this repository:
% invertExportedSparseFiles (and transformSparsePoints), aratools.rescaleAllSparsePoints



%Parse input arguments
S=settings_handler('settingsFiles_ARAtools.yml');

params = inputParser;
params.CaseSensitive=false;

% Params to optionally adjust histogram
params.addParamValue('mult',1, @isnumeric)
params.addParamValue('adjHistogram',false,@(x) islogical(x) || x==1 || x==0)

params.addParamValue('downsampleDir',fullfile(pwd,S.downSampledDir),@ischar)
params.addParamValue('ara2sample',true,@(x) islogical(x) || x==1 || x==0)
params.addParamValue('sample2ara',true,@(x) islogical(x) || x==1 || x==0)
params.addParamValue('channel',[],@(x) isnumeric(x) && isscalar(x))
params.addParamValue('suppressInvertSample2ara',false,@(x) islogical(x) || x==1 || x==0)

toolboxPath = fileparts(which(mfilename));
toolboxPath = fileparts(fileparts(toolboxPath));
elastix_params_default = {fullfile(toolboxPath,'elastix_params','01_ARA_affine.txt'),
                fullfile(toolboxPath,'elastix_params','02_ARA_bspline.txt')};
params.addParamValue('elastixParams',elastix_params_default,@iscell)


params.parse(varargin{:});
<<<<<<< HEAD
mult = params.Results.mult;
adjHistogram = params.Results.adjHistogram;
=======
>>>>>>> 8ed35d40
downsampleDir = aratools.getDownSampledDir;
ara2sample = params.Results.ara2sample;
sample2ara = params.Results.sample2ara;
channel = params.Results.channel;
suppressInvertSample2ara = params.Results.suppressInvertSample2ara;
elastixParams = params.Results.elastixParams;



if ~exist(downsampleDir,'dir')
    fprintf('Failed to find downsampled directory %s\n', downsampleDir), return
end

if sample2ara && suppressInvertSample2ara
    invertSample2ara = false;
else
    invertSample2ara = true ;
end

%Check that the elastixParams are there
for ii=1:length(elastixParams)
    if ~exist(elastixParams{ii},'file')
        error('Can not find elastix param file %s',elastixParams{ii})
    end
end



%Figure out which atlas to use
dsFile = aratools.getDownSampledFile;
if isempty(dsFile)
    return %warning message already issued
end


if iscell(dsFile)
    if length(dsFile) == 1
        dsFile = dsFile{1};
<<<<<<< HEAD
    else
=======
    elseif ~isempty(channel)
        % Find the selected channel in the list of file names
        tok=cellfun(@(x) regexp(x,'.*_\d+_\d+_(\d+)\..+','tokens'),dsFile);
        matchChans = cellfun(@(x) strcmp(x,sprintf('%02d',channel)),[tok{:}]);
        if ~any(matchChans)
            % Requested channel not found
            fprintf('Requested channel %d does not exist. Available files:\n',channel);
            cellfun(@(x) fprintf('%s\n',x), dsFile)
            return
        end
        if sum(matchChans)>1
            % Multiple channels found
            fprintf('Multiple channels match requested channel number %d. Available files:\n',channel);
            cellfun(@(x) fprintf('%s\n',x), dsFile)
            return
        end
        dsFile = dsFile{find(matchChans)};

    else

>>>>>>> 8ed35d40
        %Display choices to screen and allow user to choose which volume to register
        fprintf('\n Which volume do you want to use for registration?\n')
        for ii=1:length(dsFile)
            fprintf('%d. %s\n',ii,dsFile{ii})
        end
        qs=sprintf('[1 .. %d]? ', length(dsFile));
        OUT = [];
        while isempty(OUT)
            OUT = input(qs,'s');
            OUT = str2num(OUT);
            if ~isempty(OUT) && OUT>=1 && OUT<=length(dsFile)
                break
            else
                OUT=[];
            end
        end

        dsFile = dsFile{OUT};
<<<<<<< HEAD
        fprintf('\nRunning registration on volume %s\n\n',dsFile)
=======
>>>>>>> 8ed35d40

    end

end

<<<<<<< HEAD
=======
fprintf('\nRunning registration on volume %s\n\n',dsFile)

>>>>>>> 8ed35d40
templateFile = getARAfnames;
if isempty(templateFile)
    return  %warning message already issued
end

%The path to the sample file
sampleFile = fullfile(downsampleDir,dsFile);
if ~exist(sampleFile,'file')
    fprintf('Can not find sample file at %s\n', sampleFile), return
end


%load the images
fprintf('Loading image volumes...')
templateVol = mhd_read(templateFile);

[~,~,ext] = fileparts(sampleFile);
switch ext
    case '.mhd'
        sampleVol = mhd_read(sampleFile);
    case '.tif'
        sampleVol = aratools.loadTiffStack(sampleFile);
end
fprintf('\n')

fprintf('multiplying sample volume\n')
sampleVol = sampleVol * mult; 
fprintf('\n')

if ara2sample
    fprintf('adjusting image\n')
    sampleVol = imadjustn(sampleVol);
end

%We should now be able to proceed with the registration. 
if ara2sample

    fprintf('Beginning registration of ARA to sample\n')
    %make the directory in which we will conduct the registration
    elastixDir = fullfile(downsampleDir,S.ara2sampleDir);
    if ~mkdir(elastixDir)
        fprintf('Failed to make directory %s\n',elastixDir)
    else
        fprintf('Conducting registration in %s\n',elastixDir)

        % Info on what was registered is logged here
        logFname = fullfile(elastixDir,'ARA_reg_log.txt');
        logRegInfoToFile(logFname,sprintf('Registered volume file: %s\n', sampleFile))
        [~,params]=elastix(templateVol,sampleVol,elastixDir,elastixParams);
        if ~iscell(params.TransformParameters)
            fprintf('\n\n\t** Transforming the ARA to the sample failed (see above).\n\t** Check Elastix parameters and your sample volumes\n\n')
        end
        %optionally remove files used to conduct registration 
        if S.removeMovingAndFixed
            delete(fullfile(elastixDir,[S.ara2sampleDir,'_moving*']))
            delete(fullfile(elastixDir,[S.ara2sampleDir,'_target*']))
        end
    end

end

if sample2ara
    fprintf('Beginning registration of sample to ARA\n')

    %make the directory in which we will conduct the registration
    elastixDir = fullfile(downsampleDir,S.sample2araDir);
    if ~mkdir(elastixDir)
        fprintf('Failed to make directory %s\n',elastixDir)
    else
        fprintf('Conducting registration in %s\n',elastixDir)
        [~,params]=elastix(sampleVol,templateVol,elastixDir,elastixParams);
        if ~iscell(params.TransformParameters)
            fprintf('\n\n\t** Transforming the sample to the ARA failed (see above).\n\t** Check Elastix parameters and your sample volumes\n')
            fprintf('\t** Not initiating inverse transform.\n\n')
            return
        end
    end

if ~suppressInvertSample2ara
        fprintf('Beginning inversion of sample to ARA\n')
        inverted=invertElastixTransform(elastixDir);
        save(fullfile(elastixDir,S.invertedMatName),'inverted')

        %Now we can transform the sparse points files 
        invertExportedSparseFiles(inverted)
    end
    if S.removeMovingAndFixed
        delete(fullfile(elastixDir,[S.sample2araDir,'_moving*']))
        delete(fullfile(elastixDir,[S.sample2araDir,'_target*']))
    end
end

fprintf('\nFinished\n')




function logRegInfoToFile(fname,dataToLog)
    %Write string dataToLog to fname. 
    %This little function is just to make it easier to log identity of the channel being registered 

    fid = fopen(fname,'w+');
    if fid<0
        fprintf('FAILED TO WRITE LOG DATA TO FILE %s\n',fname)
        return
    end
    fprintf(fid,dataToLog);
    fclose(fid);<|MERGE_RESOLUTION|>--- conflicted
+++ resolved
@@ -26,39 +26,19 @@
 %
 %
 % Inputs (optional parameter/value pairs)
-% 
-% 'mult' - An int to multiply the image pixel values: to help fill the
-%           histogram for better registration?
-% 
-% 'adjHistogram' - [bool, default true] whether to fill the histogram with
-%                   imadjustn() using default settings (1% pixels are under and over exposed)
-% 
 % 'downsampleDir' - String defining the directory that contains the downsampled data. 
 %                   By default uses value from toolbox YML file (see source code for now).
-<<<<<<< HEAD
-% 
-% 'ara2sample' - [bool, default true] whether to register the ARA to the sample
-% 
-% 'sample2ara' - [bool, default true] whether to register the sample to the ARA
-% 
-=======
 % 'ara2sample' - [bool, default true] whether to register the ARA to the sample
 % 'sample2ara' - [bool, default true] whether to register the sample to the ARA
->>>>>>> 8ed35d40
 % 'suppressInvertSample2ara' - [bool. default false] if true, the inverse transform is not
 %                            calculated if the sample2ara transform is performed.
 %                            You need the inverse transform if you want to go on to 
 %                            register sparse points to the ARA. 
-<<<<<<< HEAD
-% 
-% 'elastixParams' - paths to parameter files. By default we use those in ARA_tools/elastix_params/
-=======
 % 'elastixParams' - paths to parameter files. By default we use those in ARA_tools/elastix_params/
 % 'channel' - If missing an interactive selector at the command line appears. If present,
 %             channelToRegister should be an integer that corresponds channel IDs embdedded 
 %             in downsampled file names. For example: dsXYZ001_25_25_02.tiff is channel 2.
 %             NOTE: this input is ignored if only one downsampled file is present. 
->>>>>>> 8ed35d40
 %
 %
 % Outputs
@@ -92,10 +72,6 @@
 
 params = inputParser;
 params.CaseSensitive=false;
-
-% Params to optionally adjust histogram
-params.addParamValue('mult',1, @isnumeric)
-params.addParamValue('adjHistogram',false,@(x) islogical(x) || x==1 || x==0)
 
 params.addParamValue('downsampleDir',fullfile(pwd,S.downSampledDir),@ischar)
 params.addParamValue('ara2sample',true,@(x) islogical(x) || x==1 || x==0)
@@ -111,11 +87,6 @@
 
 
 params.parse(varargin{:});
-<<<<<<< HEAD
-mult = params.Results.mult;
-adjHistogram = params.Results.adjHistogram;
-=======
->>>>>>> 8ed35d40
 downsampleDir = aratools.getDownSampledDir;
 ara2sample = params.Results.ara2sample;
 sample2ara = params.Results.sample2ara;
@@ -154,9 +125,6 @@
 if iscell(dsFile)
     if length(dsFile) == 1
         dsFile = dsFile{1};
-<<<<<<< HEAD
-    else
-=======
     elseif ~isempty(channel)
         % Find the selected channel in the list of file names
         tok=cellfun(@(x) regexp(x,'.*_\d+_\d+_(\d+)\..+','tokens'),dsFile);
@@ -177,7 +145,6 @@
 
     else
 
->>>>>>> 8ed35d40
         %Display choices to screen and allow user to choose which volume to register
         fprintf('\n Which volume do you want to use for registration?\n')
         for ii=1:length(dsFile)
@@ -196,20 +163,13 @@
         end
 
         dsFile = dsFile{OUT};
-<<<<<<< HEAD
-        fprintf('\nRunning registration on volume %s\n\n',dsFile)
-=======
->>>>>>> 8ed35d40
-
-    end
-
-end
-
-<<<<<<< HEAD
-=======
+
+    end
+
+end
+
 fprintf('\nRunning registration on volume %s\n\n',dsFile)
 
->>>>>>> 8ed35d40
 templateFile = getARAfnames;
 if isempty(templateFile)
     return  %warning message already issued
@@ -225,7 +185,6 @@
 %load the images
 fprintf('Loading image volumes...')
 templateVol = mhd_read(templateFile);
-
 [~,~,ext] = fileparts(sampleFile);
 switch ext
     case '.mhd'
@@ -235,14 +194,6 @@
 end
 fprintf('\n')
 
-fprintf('multiplying sample volume\n')
-sampleVol = sampleVol * mult; 
-fprintf('\n')
-
-if ara2sample
-    fprintf('adjusting image\n')
-    sampleVol = imadjustn(sampleVol);
-end
 
 %We should now be able to proceed with the registration. 
 if ara2sample
